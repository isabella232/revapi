--- conflicted
+++ resolved
@@ -32,12 +32,8 @@
     <url>${web.url}/modules/${project.artifactId}</url>
 
     <artifactId>revapi-java-spi</artifactId>
-<<<<<<< HEAD
     <version>0.14.0-SNAPSHOT</version>
-=======
-    <version>0.13.3-SNAPSHOT</version>
     <packaging>multi-release-jar</packaging>
->>>>>>> 928f52d8
 
     <properties>
         <jacoco.skip>true</jacoco.skip>
