<?xml version="1.0" encoding="UTF-8"?>
<!--
  ~ Copyright 2015 Lukas Krejci
  ~
  ~ Licensed under the Apache License, Version 2.0 (the "License");
  ~ you may not use this file except in compliance with the License.
  ~ You may obtain a copy of the License at
  ~
  ~      http://www.apache.org/licenses/LICENSE-2.0
  ~
  ~ Unless required by applicable law or agreed to in writing, software
  ~ distributed under the License is distributed on an "AS IS" BASIS,
  ~ WITHOUT WARRANTIES OR CONDITIONS OF ANY KIND, either express or implied.
  ~ See the License for the specific language governing permissions and
  ~ limitations under the License
  -->

<project xmlns="http://maven.apache.org/POM/4.0.0" xmlns:xsi="http://www.w3.org/2001/XMLSchema-instance" xsi:schemaLocation="http://maven.apache.org/POM/4.0.0 http://maven.apache.org/xsd/maven-4.0.0.xsd">
    <parent>
        <artifactId>revapi-build</artifactId>
        <groupId>org.revapi</groupId>
        <version>26-SNAPSHOT</version>
        <relativePath>../revapi-build</relativePath>
    </parent>
    <modelVersion>4.0.0</modelVersion>

    <name>Revapi Java Extension</name>
    <description>
        Revapi extension to check API of java classes in jar archives.
    </description>
    <url>${web.url}/modules/${project.artifactId}</url>
    
    <artifactId>revapi-java</artifactId>
<<<<<<< HEAD
    <version>0.11.0-SNAPSHOT</version>
=======
    <version>0.10.3-SNAPSHOT</version>
>>>>>>> 15547dba

    <dependencyManagement>
        <dependencies>
            <dependency>
                <groupId>org.jboss.shrinkwrap</groupId>
                <artifactId>shrinkwrap-bom</artifactId>
                <version>1.0.1</version>
                <scope>import</scope>
                <type>pom</type>
            </dependency>
        </dependencies>
    </dependencyManagement>

    <dependencies>
        <dependency>
            <groupId>org.revapi</groupId>
            <artifactId>revapi</artifactId>
            <version>0.6.1-SNAPSHOT</version>
        </dependency>

        <dependency>
            <groupId>org.revapi</groupId>
            <artifactId>revapi-java-spi</artifactId>
            <version>0.10.0-SNAPSHOT</version>
        </dependency>

        <dependency>
            <groupId>org.slf4j</groupId>
            <artifactId>slf4j-api</artifactId>
            <scope>provided</scope>
        </dependency>

        <dependency>
            <groupId>ch.qos.logback</groupId>
            <artifactId>logback-classic</artifactId>
            <scope>test</scope>
        </dependency>

        <dependency>
            <groupId>org.jboss.shrinkwrap</groupId>
            <artifactId>shrinkwrap-api</artifactId>
            <scope>test</scope>
        </dependency>

        <dependency>
            <groupId>org.jboss.shrinkwrap</groupId>
            <artifactId>shrinkwrap-impl-base</artifactId>
            <scope>test</scope>
        </dependency>
    </dependencies>

    <distributionManagement>
        <site>
            <id>site</id>
            <url>${web.repo}</url>
        </site>
    </distributionManagement>

    <build>
        <plugins>
            <plugin>
                <groupId>org.apache.maven.plugins</groupId>
                <artifactId>maven-shade-plugin</artifactId>
                <configuration>
                    <artifactSet>
                        <excludes>
                            <exclude>org.revapi:revapi</exclude>
                        </excludes>
                    </artifactSet>
                    <createDependencyReducedPom>false</createDependencyReducedPom>
                    <shadedArtifactAttached>true</shadedArtifactAttached>
                    <shadedClassifierName>uber</shadedClassifierName>
                </configuration>
                <executions>
                    <execution>
                        <goals>
                            <goal>shade</goal>
                        </goals>
                    </execution>
                </executions>
            </plugin>
        </plugins>
    </build>

    <scm>
        <connection>scm:git:git://github.com/revapi/revapi.git</connection>
        <developerConnection>scm:git:ssh://git@github.com/revapi/revapi.git</developerConnection>
        <url>https://github.com/revapi/revapi</url>
        <tag>HEAD</tag>
    </scm>
</project><|MERGE_RESOLUTION|>--- conflicted
+++ resolved
@@ -31,11 +31,7 @@
     <url>${web.url}/modules/${project.artifactId}</url>
     
     <artifactId>revapi-java</artifactId>
-<<<<<<< HEAD
     <version>0.11.0-SNAPSHOT</version>
-=======
-    <version>0.10.3-SNAPSHOT</version>
->>>>>>> 15547dba
 
     <dependencyManagement>
         <dependencies>
@@ -53,7 +49,7 @@
         <dependency>
             <groupId>org.revapi</groupId>
             <artifactId>revapi</artifactId>
-            <version>0.6.1-SNAPSHOT</version>
+            <version>0.6.2-SNAPSHOT</version>
         </dependency>
 
         <dependency>
