<?xml version="1.0" encoding="UTF-8"?>
<!--

    Copyright 2014-2018 Lukas Krejci
    and other contributors as indicated by the @author tags.

    Licensed under the Apache License, Version 2.0 (the "License");
    you may not use this file except in compliance with the License.
    You may obtain a copy of the License at

        http://www.apache.org/licenses/LICENSE-2.0

    Unless required by applicable law or agreed to in writing, software
    distributed under the License is distributed on an "AS IS" BASIS,
    WITHOUT WARRANTIES OR CONDITIONS OF ANY KIND, either express or implied.
    See the License for the specific language governing permissions and
    limitations under the License.

-->
<project xmlns="http://maven.apache.org/POM/4.0.0" xmlns:xsi="http://www.w3.org/2001/XMLSchema-instance" xsi:schemaLocation="http://maven.apache.org/POM/4.0.0 http://maven.apache.org/xsd/maven-4.0.0.xsd">
    <parent>
        <groupId>org.revapi</groupId>
        <artifactId>revapi-build</artifactId>
        <version>38-SNAPSHOT</version>
        <relativePath>../revapi-build</relativePath>
    </parent>
    <modelVersion>4.0.0</modelVersion>

    <name>Revapi Basic Features</name>
    <description>
        The basic extensions loaded by default both in the standalone
        distribution and by the maven plugin.
    </description>
    <url>${web.url}/modules/${project.artifactId}</url>

    <artifactId>revapi-basic-features</artifactId>
<<<<<<< HEAD
    <version>0.8.0-SNAPSHOT</version>
=======
    <version>0.7.5-SNAPSHOT</version>
>>>>>>> d7d20791

    <properties>
        <automatic.module.name>org.revapi.basic</automatic.module.name>
    </properties>

    <dependencies>
        <dependency>
            <groupId>org.slf4j</groupId>
            <artifactId>slf4j-api</artifactId>
        </dependency>

        <dependency>
            <groupId>ch.qos.logback</groupId>
            <artifactId>logback-classic</artifactId>
            <scope>test</scope>
        </dependency>

        <dependency>
            <groupId>org.revapi</groupId>
            <artifactId>revapi</artifactId>
            <version>0.11.0-SNAPSHOT</version>
        </dependency>
    </dependencies>

    <distributionManagement>
        <site>
            <id>site</id>
            <url>${web.repo}</url>
        </site>
    </distributionManagement>

    <scm>
        <connection>scm:git:git://github.com/revapi/revapi.git</connection>
        <developerConnection>scm:git:ssh://git@github.com/revapi/revapi.git</developerConnection>
        <url>https://github.com/revapi/revapi</url>
        <tag>HEAD</tag>
    </scm>
</project>
<|MERGE_RESOLUTION|>--- conflicted
+++ resolved
@@ -34,11 +34,7 @@
     <url>${web.url}/modules/${project.artifactId}</url>
 
     <artifactId>revapi-basic-features</artifactId>
-<<<<<<< HEAD
     <version>0.8.0-SNAPSHOT</version>
-=======
-    <version>0.7.5-SNAPSHOT</version>
->>>>>>> d7d20791
 
     <properties>
         <automatic.module.name>org.revapi.basic</automatic.module.name>
