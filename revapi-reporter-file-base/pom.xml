<?xml version="1.0" encoding="UTF-8"?>
<!--

    Copyright 2014-2020 Lukas Krejci
    and other contributors as indicated by the @author tags.

    Licensed under the Apache License, Version 2.0 (the "License");
    you may not use this file except in compliance with the License.
    You may obtain a copy of the License at

        http://www.apache.org/licenses/LICENSE-2.0

    Unless required by applicable law or agreed to in writing, software
    distributed under the License is distributed on an "AS IS" BASIS,
    WITHOUT WARRANTIES OR CONDITIONS OF ANY KIND, either express or implied.
    See the License for the specific language governing permissions and
    limitations under the License.

-->
<project xmlns="http://maven.apache.org/POM/4.0.0" xmlns:xsi="http://www.w3.org/2001/XMLSchema-instance" xsi:schemaLocation="http://maven.apache.org/POM/4.0.0 http://maven.apache.org/xsd/maven-4.0.0.xsd">
    <parent>
        <groupId>org.revapi</groupId>
        <artifactId>revapi-build</artifactId>
        <version>42-SNAPSHOT</version>
        <relativePath>../revapi-build</relativePath>
    </parent>
    <modelVersion>4.0.0</modelVersion>

    <name>File Reporter Base</name>
    <description>
        Base class for file-based reporters defining some common behavior so that it doesn't have to be reimplemented
        all the time.
    </description>
    <url>https://revapi.org</url>

    <artifactId>revapi-reporter-file-base</artifactId>
    <version>0.2.2-SNAPSHOT</version>

    <properties>
        <automatic.module.name>org.revapi.reporter.file</automatic.module.name>
    </properties>

    <dependencies>
        <dependency>
            <groupId>org.revapi</groupId>
            <artifactId>revapi</artifactId>
<<<<<<< HEAD
            <version>0.12.0-SNAPSHOT</version>
=======
            <version>0.12.1-SNAPSHOT</version>
>>>>>>> bcaedc47
        </dependency>
    </dependencies>

    <distributionManagement>
        <site>
            <id>site</id>
            <url>https://revapi.org</url>
        </site>
    </distributionManagement>

    <scm>
        <connection>scm:git:git://github.com/revapi/revapi.git</connection>
        <developerConnection>scm:git:ssh://git@github.com/revapi/revapi.git</developerConnection>
        <url>https://github.com/revapi/revapi</url>
        <tag>HEAD</tag>
    </scm>
</project><|MERGE_RESOLUTION|>--- conflicted
+++ resolved
@@ -44,11 +44,7 @@
         <dependency>
             <groupId>org.revapi</groupId>
             <artifactId>revapi</artifactId>
-<<<<<<< HEAD
-            <version>0.12.0-SNAPSHOT</version>
-=======
             <version>0.12.1-SNAPSHOT</version>
->>>>>>> bcaedc47
         </dependency>
     </dependencies>
 
