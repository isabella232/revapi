--- conflicted
+++ resolved
@@ -1,9 +1,5 @@
 /*
-<<<<<<< HEAD
- * Copyright 2014-2019 Lukas Krejci
-=======
  * Copyright 2014-2020 Lukas Krejci
->>>>>>> bcaedc47
  * and other contributors as indicated by the @author tags.
  *
  * Licensed under the Apache License, Version 2.0 (the "License");
