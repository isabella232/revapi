--- conflicted
+++ resolved
@@ -1,9 +1,5 @@
 /*
-<<<<<<< HEAD
- * Copyright 2014-2019 Lukas Krejci
-=======
  * Copyright 2014-2020 Lukas Krejci
->>>>>>> bcaedc47
  * and other contributors as indicated by the @author tags.
  *
  * Licensed under the Apache License, Version 2.0 (the "License");
@@ -151,12 +147,8 @@
      * @param data          the data that should be attached to the analysis context
      */
     private AnalysisContext(@Nonnull Locale locale, @Nullable ModelNode configuration, @Nonnull API oldApi,
-<<<<<<< HEAD
-            @Nonnull API newApi, Collection<ElementMatcher> elementMatchers, @Nonnull Map<String, Object> data) {
-=======
-            @Nonnull API newApi, @Nonnull Map<String, Object> data, Collection<Criticality> knownCriticalities,
-            Map<DifferenceSeverity, Criticality> defaultSeverityMapping) {
->>>>>>> bcaedc47
+            @Nonnull API newApi, Collection<ElementMatcher> elementMatchers, @Nonnull Map<String, Object> data,
+            Collection<Criticality> knownCriticalities, Map<DifferenceSeverity, Criticality> defaultSeverityMapping) {
         this.locale = locale;
         if (configuration == null) {
             this.configuration = new ModelNode();
@@ -201,18 +193,11 @@
     public static Builder builder(PipelineConfiguration pipelineConfiguration) {
         List<String> knownExtensionIds = new ArrayList<>();
 
-<<<<<<< HEAD
-        addExtensionIds(revapi.getPipelineConfiguration().getApiAnalyzerTypes(), knownExtensionIds);
-        addExtensionIds(revapi.getPipelineConfiguration().getTransformTypes(), knownExtensionIds);
-        addExtensionIds(revapi.getPipelineConfiguration().getTreeFilterTypes(), knownExtensionIds);
-        addExtensionIds(revapi.getPipelineConfiguration().getReporterTypes(), knownExtensionIds);
-        addExtensionIds(revapi.getPipelineConfiguration().getMatcherTypes(), knownExtensionIds);
-=======
         addExtensionIds(pipelineConfiguration.getApiAnalyzerTypes(), knownExtensionIds);
         addExtensionIds(pipelineConfiguration.getTransformTypes(), knownExtensionIds);
-        addExtensionIds(pipelineConfiguration.getFilterTypes(), knownExtensionIds);
+        addExtensionIds(pipelineConfiguration.getTreeFilterTypes(), knownExtensionIds);
         addExtensionIds(pipelineConfiguration.getReporterTypes(), knownExtensionIds);
->>>>>>> bcaedc47
+        addExtensionIds(pipelineConfiguration.getMatcherTypes(), knownExtensionIds);
 
         return new Builder(knownExtensionIds, pipelineConfiguration.getCriticalities(),
                 pipelineConfiguration.getSeverityMapping());
@@ -239,9 +224,8 @@
      * one.
      */
     public AnalysisContext copyWithConfiguration(ModelNode configuration) {
-<<<<<<< HEAD
         return new AnalysisContext(this.locale, configuration, this.oldApi, this.newApi, this.matchers.values(),
-                this.data);
+                this.data, this.criticalityByName.values(), this.defaultSeverityMapping);
     }
 
     /**
@@ -252,11 +236,8 @@
      * @return a copy of this instance with the provided matchers replacing any existing in this instance
      */
     public AnalysisContext copyWithMatchers(Set<ElementMatcher> matchers) {
-        return new AnalysisContext(this.locale, this.configuration, this.oldApi, this.newApi, matchers, this.data);
-=======
-        return new AnalysisContext(this.locale, configuration, this.oldApi, this.newApi, this.data,
+        return new AnalysisContext(this.locale, this.configuration, this.oldApi, this.newApi, matchers, this.data,
                 this.criticalityByName.values(), this.defaultSeverityMapping);
->>>>>>> bcaedc47
     }
 
     @Nonnull
@@ -411,12 +392,8 @@
         }
 
         public AnalysisContext build() {
-<<<<<<< HEAD
-            return new AnalysisContext(locale, configuration, oldApi, newApi, Collections.emptySet(), data);
-=======
-            return new AnalysisContext(locale, configuration, oldApi, newApi, data, knownCriticalities,
+            return new AnalysisContext(locale, configuration, oldApi, newApi, Collections.emptySet(), data, knownCriticalities,
                     defaultSeverityMapping);
->>>>>>> bcaedc47
         }
 
         private ModelNode convertToNewStyle(ModelNode configuration) {
