<?xml version="1.0" encoding="UTF-8"?>
<!--

    Copyright 2014-2020 Lukas Krejci
    and other contributors as indicated by the @author tags.

    Licensed under the Apache License, Version 2.0 (the "License");
    you may not use this file except in compliance with the License.
    You may obtain a copy of the License at

        http://www.apache.org/licenses/LICENSE-2.0

    Unless required by applicable law or agreed to in writing, software
    distributed under the License is distributed on an "AS IS" BASIS,
    WITHOUT WARRANTIES OR CONDITIONS OF ANY KIND, either express or implied.
    See the License for the specific language governing permissions and
    limitations under the License.

-->
<project xmlns="http://maven.apache.org/POM/4.0.0" xmlns:xsi="http://www.w3.org/2001/XMLSchema-instance" xsi:schemaLocation="http://maven.apache.org/POM/4.0.0 http://maven.apache.org/xsd/maven-4.0.0.xsd">
    <parent>
        <groupId>org.revapi</groupId>
        <artifactId>revapi-build</artifactId>
        <version>42-SNAPSHOT</version>
        <relativePath>../revapi-build</relativePath>
    </parent>
    <modelVersion>4.0.0</modelVersion>

    <name>API</name>
    <description>
        API and common support classes of Revapi.
    </description>
    <url>https://revapi.org</url>

    <artifactId>revapi</artifactId>
<<<<<<< HEAD
    <version>0.12.0-SNAPSHOT</version>
=======
    <version>0.12.1-SNAPSHOT</version>
>>>>>>> bcaedc47

    <properties>
        <automatic.module.name>org.revapi</automatic.module.name>
    </properties>

    <dependencies>
        <dependency>
            <groupId>org.slf4j</groupId>
            <artifactId>slf4j-api</artifactId>
        </dependency>

        <dependency>
            <groupId>org.jboss</groupId>
            <artifactId>jboss-dmr</artifactId>
            <version>1.5.0.Final</version>
        </dependency>

        <dependency>
            <groupId>ch.qos.logback</groupId>
            <artifactId>logback-classic</artifactId>
            <version>1.2.3</version>
            <scope>test</scope>
        </dependency>

        <dependency>
            <groupId>net.bytebuddy</groupId>
            <artifactId>byte-buddy</artifactId>
            <version>1.9.2</version>
            <scope>test</scope>
        </dependency>
    </dependencies>

    <build>
        <plugins>
            <plugin>
                <groupId>com.mycila</groupId>
                <artifactId>license-maven-plugin</artifactId>
                <configuration>
                    <excludes combine.children="append">
                        <exclude>src/main/resources/tv4.min.js</exclude>
                    </excludes>
                </configuration>
            </plugin>
        </plugins>
    </build>

    <distributionManagement>
        <site>
            <id>site</id>
            <url>https://revapi.org</url>
        </site>
    </distributionManagement>

    <scm>
        <connection>scm:git:git://github.com/revapi/revapi.git</connection>
        <developerConnection>scm:git:ssh://git@github.com/revapi/revapi.git</developerConnection>
        <url>https://github.com/revapi/revapi</url>
        <tag>HEAD</tag>
    </scm>
</project>
<|MERGE_RESOLUTION|>--- conflicted
+++ resolved
@@ -33,11 +33,7 @@
     <url>https://revapi.org</url>
 
     <artifactId>revapi</artifactId>
-<<<<<<< HEAD
-    <version>0.12.0-SNAPSHOT</version>
-=======
-    <version>0.12.1-SNAPSHOT</version>
->>>>>>> bcaedc47
+    <version>0.13.0-SNAPSHOT</version>
 
     <properties>
         <automatic.module.name>org.revapi</automatic.module.name>
