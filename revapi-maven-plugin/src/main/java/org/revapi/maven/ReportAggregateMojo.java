/*
 * Copyright 2014-2021 Lukas Krejci
 * and other contributors as indicated by the @author tags.
 *
 * Licensed under the Apache License, Version 2.0 (the "License");
 * you may not use this file except in compliance with the License.
 * You may obtain a copy of the License at
 *
 *     http://www.apache.org/licenses/LICENSE-2.0
 *
 * Unless required by applicable law or agreed to in writing, software
 * distributed under the License is distributed on an "AS IS" BASIS,
 * WITHOUT WARRANTIES OR CONDITIONS OF ANY KIND, either express or implied.
 * See the License for the specific language governing permissions and
 * limitations under the License.
 */
package org.revapi.maven;

import static org.apache.maven.plugins.annotations.LifecyclePhase.PACKAGE;
import static org.apache.maven.plugins.annotations.LifecyclePhase.SITE;
import static org.revapi.maven.utils.ArtifactResolver.getRevapiDependencySelector;
import static org.revapi.maven.utils.ArtifactResolver.getRevapiDependencyTraverser;

import java.io.File;
import java.text.MessageFormat;
import java.util.Collections;
import java.util.HashMap;
import java.util.List;
import java.util.Locale;
import java.util.Map;
import java.util.ResourceBundle;
import java.util.function.Function;
import java.util.regex.Pattern;
import java.util.stream.Collectors;
import java.util.stream.Stream;

import org.apache.maven.doxia.sink.Sink;
import org.apache.maven.execution.MavenSession;
import org.apache.maven.model.Plugin;
import org.apache.maven.plugins.annotations.Component;
import org.apache.maven.plugins.annotations.Execute;
import org.apache.maven.plugins.annotations.Mojo;
import org.apache.maven.project.MavenProject;
import org.apache.maven.reporting.MavenReportException;
import org.codehaus.plexus.util.xml.Xpp3Dom;
import org.eclipse.aether.DefaultRepositorySystemSession;
import org.eclipse.aether.artifact.Artifact;
import org.eclipse.aether.repository.RepositoryPolicy;
import org.eclipse.aether.resolution.ArtifactResolutionException;
import org.eclipse.aether.resolution.VersionRangeResolutionException;
import org.revapi.API;
import org.revapi.AnalysisResult;
import org.revapi.Revapi;
import org.revapi.maven.utils.ArtifactResolver;

/**
 * Uses the configuration supplied at the top level aggregator project to run analysis on all sub-projects.
 * <p>
 * The artifacts to compare are taken from the configurations of the child projects while the configuration of Revapi
 * and the extensions to use are taken from the aggregator project. The analyses are run in succession using a single
 * instance of Revapi. Therefore you need to configure your custom Revapi reporter(s) to somehow not overwrite their
 * reports, but append to it. The default site page generator can do this and the {@code revapi-reporter-text} reporter
 * has an {@code append} boolean parameter for this. If you're using some other reporter, consult its documentation on
 * how to append to a report instead of overwriting it.
 *
 * @author Lukas Krejci
 * 
 * @since 0.5.0
 */
@Mojo(name = "report-aggregate", aggregator = true, defaultPhase = SITE)
@Execute(phase = PACKAGE)
public class ReportAggregateMojo extends ReportMojo {

    @Component
    private MavenSession mavenSession;

    @Override
    public String getOutputName() {
        return "revapi-aggregate-report";
    }

    @Override
    public File getReportOutputDirectory() {
        return new File(mavenSession.getTopLevelProject().getBasedir(), "target/site");
    }

    @Override
    protected String getOutputDirectory() {
        return getReportOutputDirectory().getAbsolutePath();
    }

    @Override
    public void setReportOutputDirectory(File reportOutputDirectory) {
        // this is called by the site plugin to set the output directory. We grandiously ignore what it wants and output
        // in the top level project's site dir.
        super.setReportOutputDirectory(getReportOutputDirectory());
    }

    @Override
    public String getDescription(Locale locale) {
        return null;
    }

    @Override
    public boolean canGenerateReport() {
        // aggregate report makes sense only for POM
        return "pom".equals(project.getArtifact().getArtifactHandler().getPackaging());
    }

    @Override
    protected void executeReport(Locale locale) throws MavenReportException {
        if (skip) {
            return;
        }

        if (!canGenerateReport()) {
            return;
        }

        List<MavenProject> dependents = mavenSession.getProjectDependencyGraph().getDownstreamProjects(project, true);
        Collections.sort(dependents, (a, b) -> {
            String as = a.getArtifact().toString();
            String bs = b.getArtifact().toString();
            return as.compareTo(bs);
        });

        Map<MavenProject, ProjectVersions> projectVersions = dependents.stream()
                .collect(Collectors.toMap(Function.identity(), this::getRunConfig));
        projectVersions.put(project, getRunConfig(project));

        ResourceBundle messages = getBundle(locale);
        Sink sink = getSink();

        if (generateSiteReport) {
            startReport(sink, messages);
        }

        try {
            Analyzer topAnalyzer = prepareAnalyzer(null, project, locale, projectVersions.get(project));

            Revapi sharedRevapi = topAnalyzer == null ? null : topAnalyzer.getRevapi();

            for (MavenProject p : dependents) {
                Analyzer projectAnalyzer = prepareAnalyzer(sharedRevapi, p, locale, projectVersions.get(p));
                if (projectAnalyzer != null) {
                    try (AnalysisResult res = projectAnalyzer.analyze()) {
                        res.throwIfFailed();

                        ReportTimeReporter reporter = res.getExtensions().getFirstExtension(ReportTimeReporter.class,
                                null);

                        if (generateSiteReport && reporter != null) {
                            reportBody(reporter, projectAnalyzer.getResolvedOldApi(),
                                    projectAnalyzer.getResolvedNewApi(), sink, messages);
                        }
                    }
                }
            }

            if (generateSiteReport) {
                endReport(sink);
            }
        } catch (Exception e) {
            throw new MavenReportException("Failed to generate the report.", e);
        }
    }

    @Override
    protected void reportBody(ReportTimeReporter reporterWithResults, API oldAPI, API newAPI, Sink sink,
            ResourceBundle messages) {
        if (oldAPI == null || newAPI == null) {
            return;
        }

        sink.section2();
        sink.sectionTitle2();
        String title = messages.getString("report.revapi.aggregate.subTitle");
        sink.rawText(MessageFormat.format(title, niceList(oldAPI.getArchives()), niceList(newAPI.getArchives())));
        sink.sectionTitle2_();

        super.reportBody(reporterWithResults, oldAPI, newAPI, sink, messages);

        sink.section2_();
    }

    private ProjectVersions getRunConfig(MavenProject project) {
        ProjectVersions ret = new ProjectVersions();
        Plugin revapiPlugin = findRevapi(project);
        if (revapiPlugin == null) {
            return ret;
        }

        Xpp3Dom pluginConfig = (Xpp3Dom) revapiPlugin.getConfiguration();

        String[] oldArtifacts = getArtifacts(pluginConfig, "oldArtifacts");
        String[] newArtifacts = getArtifacts(pluginConfig, "newArtifacts");
        String oldVersion = getValueOfChild(pluginConfig, "oldVersion");
        if (oldVersion == null) {
            oldVersion = System.getProperties().getProperty(Props.oldVersion.NAME, Props.oldVersion.DEFAULT_VALUE);
        }
        String newVersion = getValueOfChild(pluginConfig, "newVersion");
        if (newVersion == null) {
            newVersion = System.getProperties().getProperty(Props.newVersion.NAME, project.getVersion());
        }

        String defaultOldArtifact = Analyzer.getProjectArtifactCoordinates(project, oldVersion);
        String defaultNewArtifact = Analyzer.getProjectArtifactCoordinates(project, newVersion);

        if (oldArtifacts == null || oldArtifacts.length == 0) {
            if (!project.getArtifact().getArtifactHandler().isAddedToClasspath()) {
                return ret;
            }
            oldArtifacts = new String[] { defaultOldArtifact };
        }
        if (newArtifacts == null || newArtifacts.length == 0) {
            if (!project.getArtifact().getArtifactHandler().isAddedToClasspath()) {
                return ret;
            }
            newArtifacts = new String[] { defaultNewArtifact };
        }
        String versionRegexString = getValueOfChild(pluginConfig, "versionFormat");
        Pattern versionRegex = versionRegexString == null ? null : Pattern.compile(versionRegexString);

        DefaultRepositorySystemSession session = new DefaultRepositorySystemSession(repositorySystemSession);
        session.setDependencySelector(
                getRevapiDependencySelector(resolveProvidedDependencies, resolveTransitiveProvidedDependencies));
        session.setDependencyTraverser(
                getRevapiDependencyTraverser(resolveProvidedDependencies, resolveTransitiveProvidedDependencies));

        if (alwaysCheckForReleaseVersion) {
            session.setUpdatePolicy(RepositoryPolicy.UPDATE_POLICY_ALWAYS);
        }

        ArtifactResolver resolver = new ArtifactResolver(repositorySystem, session,
                mavenSession.getCurrentProject().getRemoteProjectRepositories());

        Function<String, Artifact> resolve = gav -> {
            try {
                return Analyzer.resolveConstrained(project, gav, versionRegex, resolver);
            } catch (VersionRangeResolutionException | ArtifactResolutionException e) {
                getLog().warn("Could not resolve artifact '" + gav + "' with message: " + e.getMessage());
                return null;
            }
        };

        ret.oldGavs = Stream.of(oldArtifacts).map(resolve).filter(f -> f != null).toArray(Artifact[]::new);
        ret.newGavs = Stream.of(newArtifacts).map(resolve).filter(f -> f != null).toArray(Artifact[]::new);

        return ret;
    }

    private Analyzer prepareAnalyzer(Revapi revapi, MavenProject project, Locale locale,
            ProjectVersions storedVersions) {

        Plugin runPluginConfig = findRevapi(project);

        if (runPluginConfig == null) {
            return null;
        }

        Xpp3Dom runConfig = (Xpp3Dom) runPluginConfig.getConfiguration();

        Artifact[] oldArtifacts = storedVersions.oldGavs;
        Artifact[] newArtifacts = storedVersions.newGavs;

        if (oldArtifacts == null || oldArtifacts.length == 0 || newArtifacts == null || newArtifacts.length == 0) {
            return null;
        }

        String versionRegex = getValueOfChild(runConfig, "versionFormat");

        AnalyzerBuilder bld = AnalyzerBuilder.forArtifacts(oldArtifacts, newArtifacts)
                .withAlwaysCheckForReleasedVersion(this.alwaysCheckForReleaseVersion)
                .withPipelineConfiguration(PipelineConfigurationParser.parse(this.pipelineConfiguration))
                .withAnalysisConfiguration(this.analysisConfiguration)
                .withAnalysisConfigurationFiles(this.analysisConfigurationFiles)
                .withCheckDependencies(this.checkDependencies)
                .withResolveProvidedDependencies(this.resolveProvidedDependencies)
                .withResolveTransitiveProvidedDependencies(this.resolveTransitiveProvidedDependencies)
                .withDisallowedExtensions(disallowedExtensions)
                .withFailOnMissingConfigurationFiles(this.failOnMissingConfigurationFiles)
                .withFailOnUnresolvedArtifacts(this.failOnUnresolvedArtifacts)
<<<<<<< HEAD
                .withFailOnUnresolvedDependencies(this.failOnUnresolvedDependencies).withLocale(locale)
                .withLog(getLog()).withProject(project).withRepositorySystem(repositorySystem)
                .withRepositorySystemSession(repositorySystemSession).withSkip(skip)
                .withExpandProperties(expandProperties).withVersionFormat(versionRegex);
=======
                .withFailOnUnresolvedDependencies(this.failOnUnresolvedDependencies)
                .withLocale(locale)
                .withLog(getLog())
                .withProject(project)
                .withRepositorySystem(repositorySystem)
                .withRepositorySystemSession(repositorySystemSession)
                .withSkip(skip)
                .withExpandProperties(expandProperties)
                .withVersionFormat(versionRegex)
                .withNewPromotedDependencies(
                        newPromotedDependencies == null ? promotedDependencies : newPromotedDependencies)
                .withOldPromotedDependencies(
                        oldPromotedDependencies == null ? promotedDependencies : oldPromotedDependencies);
>>>>>>> 74f3705c

        if (revapi == null) {
            bld = bld.withReporter(ReportTimeReporter.class);
        } else {
            bld = bld.withRevapiInstance(revapi);
        }

        Map<String, Object> contextData = new HashMap<>(1);
        contextData.put(ReportTimeReporter.MIN_SEVERITY_KEY, reportSeverity.asDifferenceSeverity());
        bld.withContextData(contextData);

        return bld.build().analyzer;
    }

    protected static Plugin findRevapi(MavenProject project) {
        return project.getBuildPlugins().stream().filter(p -> "org.revapi:revapi-maven-plugin".equals(p.getKey()))
                .findAny().orElse(null);
    }

    protected static String[] getArtifacts(Xpp3Dom config, String artifactTag) {
        Xpp3Dom oldArtifactsXml = config == null ? null : config.getChild(artifactTag);

        if (oldArtifactsXml == null) {
            return new String[0];
        }

        if (oldArtifactsXml.getChildCount() == 0) {
            String artifact = oldArtifactsXml.getValue();
            return new String[] { artifact };
        } else {
            String[] ret = new String[oldArtifactsXml.getChildCount()];
            for (int i = 0; i < oldArtifactsXml.getChildCount(); ++i) {
                ret[i] = oldArtifactsXml.getChild(i).getValue();
            }

            return ret;
        }
    }

    private static String getValueOfChild(Xpp3Dom element, String childName) {
        Xpp3Dom child = element == null ? null : element.getChild(childName);
        return child == null ? null : child.getValue();
    }

    private static final class ProjectVersions {
        Artifact[] oldGavs;
        Artifact[] newGavs;
    }
}<|MERGE_RESOLUTION|>--- conflicted
+++ resolved
@@ -64,7 +64,7 @@
  * how to append to a report instead of overwriting it.
  *
  * @author Lukas Krejci
- * 
+ *
  * @since 0.5.0
  */
 @Mojo(name = "report-aggregate", aggregator = true, defaultPhase = SITE)
@@ -280,26 +280,14 @@
                 .withDisallowedExtensions(disallowedExtensions)
                 .withFailOnMissingConfigurationFiles(this.failOnMissingConfigurationFiles)
                 .withFailOnUnresolvedArtifacts(this.failOnUnresolvedArtifacts)
-<<<<<<< HEAD
                 .withFailOnUnresolvedDependencies(this.failOnUnresolvedDependencies).withLocale(locale)
                 .withLog(getLog()).withProject(project).withRepositorySystem(repositorySystem)
                 .withRepositorySystemSession(repositorySystemSession).withSkip(skip)
-                .withExpandProperties(expandProperties).withVersionFormat(versionRegex);
-=======
-                .withFailOnUnresolvedDependencies(this.failOnUnresolvedDependencies)
-                .withLocale(locale)
-                .withLog(getLog())
-                .withProject(project)
-                .withRepositorySystem(repositorySystem)
-                .withRepositorySystemSession(repositorySystemSession)
-                .withSkip(skip)
-                .withExpandProperties(expandProperties)
-                .withVersionFormat(versionRegex)
+                .withExpandProperties(expandProperties).withVersionFormat(versionRegex)
                 .withNewPromotedDependencies(
                         newPromotedDependencies == null ? promotedDependencies : newPromotedDependencies)
                 .withOldPromotedDependencies(
                         oldPromotedDependencies == null ? promotedDependencies : oldPromotedDependencies);
->>>>>>> 74f3705c
 
         if (revapi == null) {
             bld = bld.withReporter(ReportTimeReporter.class);
