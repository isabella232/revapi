/*
 * Copyright 2014-2021 Lukas Krejci
 * and other contributors as indicated by the @author tags.
 *
 * Licensed under the Apache License, Version 2.0 (the "License");
 * you may not use this file except in compliance with the License.
 * You may obtain a copy of the License at
 *
 *     http://www.apache.org/licenses/LICENSE-2.0
 *
 * Unless required by applicable law or agreed to in writing, software
 * distributed under the License is distributed on an "AS IS" BASIS,
 * WITHOUT WARRANTIES OR CONDITIONS OF ANY KIND, either express or implied.
 * See the License for the specific language governing permissions and
 * limitations under the License.
 */
package org.revapi.maven;

import java.io.BufferedReader;
import java.io.File;
import java.io.FileOutputStream;
import java.io.FileReader;
import java.io.IOException;
import java.io.OutputStream;
import java.io.PrintWriter;
import java.util.ArrayDeque;
import java.util.Collections;
import java.util.Deque;
import java.util.HashMap;
import java.util.HashSet;
import java.util.Iterator;
import java.util.Map;
import java.util.Set;

import com.ximpleware.AutoPilot;
import com.ximpleware.ModifyException;
import com.ximpleware.NavException;
import com.ximpleware.TranscodeException;
import com.ximpleware.VTDGen;
import com.ximpleware.VTDNav;
import com.ximpleware.XMLModifier;
import com.ximpleware.XPathEvalException;
import com.ximpleware.XPathParseException;
import org.apache.maven.execution.MavenSession;
import org.apache.maven.plugin.MojoExecutionException;
import org.apache.maven.plugin.MojoFailureException;
import org.apache.maven.plugins.annotations.Component;
import org.apache.maven.plugins.annotations.Parameter;
import org.apache.maven.project.MavenProject;
import org.eclipse.aether.artifact.Artifact;
import org.eclipse.aether.artifact.DefaultArtifact;
import org.revapi.AnalysisResult;
import org.revapi.Archive;
import org.revapi.PipelineConfiguration;
import org.revapi.base.CollectingReporter;

/**
 * @author Lukas Krejci
 *
 * @since 0.4.0
 */
abstract class AbstractVersionModifyingMojo extends AbstractRevapiMojo {

    @Component
    protected MavenSession mavenSession;

    /**
     * Set to true if all the projects in the current build should share a single version (the default is false). This
     * is useful if your distribution consists of several modules that make up one logical unit that is always versioned
     * the same.
     * <p>
     * In this case all the projects in the current build are API-checked and the version is determined by the "biggest"
     * API change found in all the projects. I.e. if just a single module breaks API then all of the modules will get
     * the major version incremented.
     */
    @Parameter(property = Props.singleVersionForAllModules.NAME, defaultValue = Props.singleVersionForAllModules.DEFAULT_VALUE)
    private boolean singleVersionForAllModules;

    /**
     * A comma-separated list of extensions (fully-qualified class names thereof) that are not taken into account during
     * API analysis for versioning purposes. By default, only the semver-ignore transform is not taken into account so
     * that it does not interfere with the purpose of modifying the version based on the semver rules.
     * <p>
     * You can modify this set if you use another extensions that change the found differences in a way that the
     * determined new version would not correspond to what it should be.
     */
    @Parameter(property = Props.disallowedExtensionsInVersioning.NAME, defaultValue = Props.disallowedExtensionsInVersioning.DEFAULT_VALUE)
    protected String disallowedExtensions;

    /**
     * When the {@code pom.xml} of the updated project contains no version and the computed version is different from
     * the inherited version, the goal fails by default so that it doesn't change the version inheritance used by the
     * projects. If you want to set an explicit version to such projects, set this property to {@code true}.
     */
    @Parameter(property = Props.forceVersionUpdate.NAME, defaultValue = Props.forceVersionUpdate.DEFAULT_VALUE)
    private boolean forceVersionUpdate;

    /**
     * If the module has a newer version than strictly required (given the amount of change since the last release and
     * the semver rules), should the newer version be kept or reset to the lowest strictly required?
     *
     * @since 0.13.5
     */
    @Parameter(property = Props.preserveNewerVersion.NAME, defaultValue = Props.preserveNewerVersion.DEFAULT_VALUE)
    private boolean preserveNewerVersion;

    private boolean preserveSuffix;
    private String replacementSuffix;

    public boolean isPreserveSuffix() {
        return preserveSuffix;
    }

    void setPreserveSuffix(boolean preserveSuffix) {
        this.preserveSuffix = preserveSuffix;
    }

    public String getReplacementSuffix() {
        return replacementSuffix;
    }

    void setReplacementSuffix(String replacementSuffix) {
        this.replacementSuffix = replacementSuffix;
    }

    public boolean isSingleVersionForAllModules() {
        return singleVersionForAllModules;
    }

    @Override
    public void execute() throws MojoExecutionException, MojoFailureException {
        if (skip) {
            return;
        }
        AnalysisResults analysisResults;

        if (!initializeComparisonArtifacts()) {
            // we've got non-file artifacts, for which there is no reason to run analysis
            // nevertheless, let's prepare the analyzer so that we get the resolved artifacts which we can use
            // to mimic the results
            AnalyzerBuilder.Result bld = buildAnalyzer(project, PipelineConfiguration.builder(),
                    CollectingReporter.class, Collections.emptyMap());

            Artifact newArtifact = new DefaultArtifact(bld.newArtifacts[0]);

            analysisResults = new AnalysisResults(ApiChangeLevel.NO_CHANGE, newArtifact.getVersion());
        } else {
            analysisResults = analyzeProject(project);
        }

        if (analysisResults == null) {
            analysisResults = new AnalysisResults(ApiChangeLevel.NO_CHANGE, newVersion);
        }

        ApiChangeLevel changeLevel = analysisResults.apiChangeLevel;

        if (singleVersionForAllModules) {
            File changesFile = getChangesFile();

            try (PrintWriter out = new PrintWriter(new FileOutputStream(changesFile, true))) {
                out.println(project.getArtifact().toString() + "=" + changeLevel + "," + analysisResults.baseVersion);
            } catch (IOException e) {
                throw new MojoExecutionException("Failure while updating the changes tracking file.", e);
            }
        } else {
            Version v = nextVersion(analysisResults.baseVersion, project.getVersion(), changeLevel);
            updateProjectVersion(project, v);
        }

        if (singleVersionForAllModules
                && project.equals(mavenSession.getProjects().get(mavenSession.getProjects().size() - 1))) {

            try (BufferedReader rdr = new BufferedReader(new FileReader(getChangesFile()))) {

                Map<String, AnalysisResults> projectChanges = new HashMap<>();

                String line;
                while ((line = rdr.readLine()) != null) {
                    int equalsIdx = line.indexOf('=');
                    String projectGav = line.substring(0, equalsIdx);
                    String changeAndBaseVersion = line.substring(equalsIdx + 1);
                    int commaIdx = changeAndBaseVersion.indexOf(',');
                    String change = changeAndBaseVersion.substring(0, commaIdx);

                    String baseVersion = changeAndBaseVersion.substring(commaIdx + 1);
                    changeLevel = ApiChangeLevel.valueOf(change);

                    projectChanges.put(projectGav, new AnalysisResults(changeLevel, baseVersion));
                }

                // establish the tree hierarchy of the projects
                Set<MavenProject> roots = new HashSet<>();
                Map<MavenProject, Set<MavenProject>> children = new HashMap<>();
                Deque<MavenProject> unprocessed = new ArrayDeque<>(mavenSession.getProjects());

                while (!unprocessed.isEmpty()) {
                    MavenProject pr = unprocessed.pop();
                    if (!projectChanges.containsKey(pr.getArtifact().toString())) {
                        continue;
                    }
                    MavenProject pa = pr.getParent();
                    if (roots.contains(pa)) {
                        roots.remove(pr);
                        AnalysisResults paR = projectChanges.get(pa.getArtifact().toString());
                        AnalysisResults prR = projectChanges.get(pr.getArtifact().toString());
                        if (prR.apiChangeLevel.ordinal() > paR.apiChangeLevel.ordinal()) {
                            paR.apiChangeLevel = prR.apiChangeLevel;
                        }
                        children.get(pa).add(pr);
                    } else {
                        roots.add(pr);
                    }

                    children.put(pr, new HashSet<>());
                }

                Iterator<MavenProject> it = roots.iterator();
                while (it.hasNext()) {
                    Deque<MavenProject> tree = new ArrayDeque<>();
                    MavenProject p = it.next();
                    tree.add(p);
                    it.remove();

                    AnalysisResults results = projectChanges.get(p.getArtifact().toString());
                    Version v = nextVersion(results.baseVersion, p.getVersion(), results.apiChangeLevel);

                    while (!tree.isEmpty()) {
                        MavenProject current = tree.pop();
                        updateProjectVersion(current, v);
                        Set<MavenProject> c = children.get(current);
                        if (c != null) {
                            for (MavenProject cp : c) {
                                updateProjectParentVersion(cp, v);
                            }
                            tree.addAll(c);
                        }
                    }
                }
            } catch (IOException e) {
                throw new MojoExecutionException("Failure while reading the changes tracking file.", e);
            }
        }
    }

    private File getChangesFile() throws MojoExecutionException {
        File targetDir = new File(mavenSession.getExecutionRootDirectory(), "target");
        if (!targetDir.exists() && !targetDir.mkdirs()) {
            throw new MojoExecutionException("Failed to create the target directory: " + targetDir);
        }

        File updateVersionsDir = new File(targetDir, "revapi-update-versions");
        if (!updateVersionsDir.exists() && !updateVersionsDir.mkdirs()) {
            throw new MojoExecutionException("Failed to create the revapi-update-versions directory: " + targetDir);
        }

        return new File(updateVersionsDir, "per-project.changes");
    }

    void updateProjectVersion(MavenProject project, Version version) throws MojoExecutionException {
        try {

            int indentationSize;
            try (BufferedReader rdr = new BufferedReader(new FileReader(project.getFile()))) {
                indentationSize = XmlUtil.estimateIndentationSize(rdr);
            }

            VTDGen gen = new VTDGen();
            gen.enableIgnoredWhiteSpace(true);
            gen.parseFile(project.getFile().getAbsolutePath(), true);

            VTDNav nav = gen.getNav();
            AutoPilot ap = new AutoPilot(nav);
            XMLModifier mod = new XMLModifier(nav);

            ap.selectXPath("/project/version");
            if (ap.evalXPath() != -1) {
                // found the version
                int textPos = nav.getText();
                mod.updateToken(textPos, version.toString());
            } else {
                if (!forceVersionUpdate && !project.getParent().getVersion().equals(version.toString())) {
                    throw new MojoExecutionException("Project " + project.getArtifactId() + " inherits the version"
                            + " from the parent project (" + project.getParent().getVersion() + ") but should have a"
                            + " different version according to the configured rules (" + version.toString() + "). If"
                            + " you wish to insert an explicit version instead of inheriting it, set the "
                            + Props.forceVersionUpdate.NAME + " property to true.");
                }

                // place the version after the artifactId
                ap.selectXPath("/project/artifactId");
                if (ap.evalXPath() == -1) {
                    throw new MojoExecutionException("Failed to find artifactId element in the pom.xml of project "
                            + project.getArtifact().getId() + " when trying to insert a version tag after it.");
                } else {
                    StringBuilder versionLine = new StringBuilder();
                    versionLine.append('\n');
                    for (int i = 0; i < indentationSize; ++i) {
                        versionLine.append(' ');
                    }
                    versionLine.append("<version>").append(version.toString()).append("</version>");
                    mod.insertAfterElement(versionLine.toString());
                }
            }

            try (OutputStream out = new FileOutputStream(project.getFile())) {
                mod.output(out);
            }
        } catch (IOException | ModifyException | NavException | XPathParseException | XPathEvalException
                | TranscodeException e) {
            throw new MojoExecutionException("Failed to update the version of project " + project, e);
        }
    }

    void updateProjectParentVersion(MavenProject project, Version version) throws MojoExecutionException {
        try {
            VTDGen gen = new VTDGen();
            gen.enableIgnoredWhiteSpace(true);
            gen.parseFile(project.getFile().getAbsolutePath(), true);

            VTDNav nav = gen.getNav();
            AutoPilot ap = new AutoPilot(nav);
            ap.selectXPath("namespace-uri(.)");
            String ns = ap.evalXPathToString();

            nav.toElementNS(VTDNav.FIRST_CHILD, ns, "parent");
            nav.toElementNS(VTDNav.FIRST_CHILD, ns, "version");
            int pos = nav.getText();

            XMLModifier mod = new XMLModifier(nav);
            mod.updateToken(pos, version.toString());

            try (OutputStream out = new FileOutputStream(project.getFile())) {
                mod.output(out);
            }
        } catch (IOException | ModifyException | NavException | XPathParseException | TranscodeException e) {
            throw new MojoExecutionException("Failed to update the parent version of project " + project, e);
        }
    }

    private Version nextVersion(String baseVersion, String currentVersion, ApiChangeLevel changeLevel) {
        Version determined = Version.parse(baseVersion);
        Version current = Version.parse(currentVersion);

        boolean isDev = determined.getMajor() == 0;

        switch (changeLevel) {
<<<<<<< HEAD
        case NO_CHANGE:
            break;
        case NON_BREAKING_CHANGES:
            if (isDev) {
                determined.setPatch(determined.getPatch() + 1);
            } else {
                determined.setMinor(determined.getMinor() + 1);
                determined.setPatch(0);
            }
            break;
        case BREAKING_CHANGES:
            if (isDev) {
                determined.setMinor(determined.getMinor() + 1);
                determined.setPatch(0);
            } else {
                determined.setMajor(determined.getMajor() + 1);
                determined.setMinor(0);
                determined.setPatch(0);
            }
            break;
        default:
            throw new IllegalArgumentException("Unhandled API change level: " + changeLevel);
=======
            case NO_CHANGE:
                if (preserveSuffix && "SNAPSHOT".equals(current.getSuffix())) {
                    determined.setPatch(determined.getPatch() + 1);
                }
                break;
            case NON_BREAKING_CHANGES:
                if (isDev) {
                    determined.setPatch(determined.getPatch() + 1);
                } else {
                    determined.setMinor(determined.getMinor() + 1);
                    determined.setPatch(0);
                }
                break;
            case BREAKING_CHANGES:
                if (isDev) {
                    determined.setMinor(determined.getMinor() + 1);
                    determined.setPatch(0);
                } else {
                    determined.setMajor(determined.getMajor() + 1);
                    determined.setMinor(0);
                    determined.setPatch(0);
                }
                break;
            default:
                throw new IllegalArgumentException("Unhandled API change level: " + changeLevel);
>>>>>>> 71bbc9dc
        }

        if (preserveNewerVersion) {
            if (current.getMajor() > determined.getMajor()) {
                determined = current;
            } else if (current.getMajor() == determined.getMajor()) {
                if (current.getMinor() > determined.getMinor()) {
                    determined = current;
                } else if (current.getMinor() == determined.getMinor()) {
                    if (current.getPatch() > determined.getPatch()) {
                        determined = current;
                    }
                }
            }
        }

        if (replacementSuffix != null) {
            String sep = replacementSuffix.substring(0, 1);
            String suffix = replacementSuffix.substring(1);
            determined.setSuffixSeparator(sep);
            determined.setSuffix(suffix);
        } else {
            determined.setSuffixSeparator(preserveSuffix ? current.getSuffixSeparator() : null);
            determined.setSuffix(preserveSuffix ? current.getSuffix() : null);
        }

        return determined;
    }

    private AnalysisResults analyzeProject(MavenProject project) throws MojoExecutionException {
        Analyzer analyzer = prepareAnalyzer(project, PipelineConfigurationParser.parse(pipelineConfiguration),
                ApiBreakageHintingReporter.class, Collections.emptyMap(), getPropertyOverrideMap());

        try {
            analyzer.resolveArtifacts();

            if (analyzer.getResolvedOldApi() == null) {
                return null;
            }

            Iterator<? extends Archive> it = analyzer.getResolvedOldApi().getArchives().iterator();
            if (!it.hasNext()) {
                return null;
            }

            MavenArchive old = (MavenArchive) it.next();

            try (AnalysisResult res = analyzer.analyze()) {
                res.throwIfFailed();

                ApiBreakageHintingReporter reporter = res.getExtensions()
                        .getFirstExtension(ApiBreakageHintingReporter.class, null);

                ApiChangeLevel level = reporter.getChangeLevel();
                String baseVersion = old.getVersion();

                return new AnalysisResults(level, baseVersion);
            }
        } catch (Exception e) {
            throw new MojoExecutionException("Analysis failure", e);
        }
    }

    private static final class AnalysisResults {
        ApiChangeLevel apiChangeLevel;
        final String baseVersion;

        AnalysisResults(ApiChangeLevel apiChangeLevel, String baseVersion) {
            this.apiChangeLevel = apiChangeLevel;
            this.baseVersion = baseVersion;
        }
    }

    private Map<String, Object> getPropertyOverrideMap() {
        Map<String, Object> ret = new HashMap<>(1);
        ret.put("disallowedExtensions", disallowedExtensions);
        return ret;
    }
}<|MERGE_RESOLUTION|>--- conflicted
+++ resolved
@@ -344,8 +344,10 @@
         boolean isDev = determined.getMajor() == 0;
 
         switch (changeLevel) {
-<<<<<<< HEAD
         case NO_CHANGE:
+            if (preserveSuffix && "SNAPSHOT".equals(current.getSuffix())) {
+                determined.setPatch(determined.getPatch() + 1);
+            }
             break;
         case NON_BREAKING_CHANGES:
             if (isDev) {
@@ -367,33 +369,6 @@
             break;
         default:
             throw new IllegalArgumentException("Unhandled API change level: " + changeLevel);
-=======
-            case NO_CHANGE:
-                if (preserveSuffix && "SNAPSHOT".equals(current.getSuffix())) {
-                    determined.setPatch(determined.getPatch() + 1);
-                }
-                break;
-            case NON_BREAKING_CHANGES:
-                if (isDev) {
-                    determined.setPatch(determined.getPatch() + 1);
-                } else {
-                    determined.setMinor(determined.getMinor() + 1);
-                    determined.setPatch(0);
-                }
-                break;
-            case BREAKING_CHANGES:
-                if (isDev) {
-                    determined.setMinor(determined.getMinor() + 1);
-                    determined.setPatch(0);
-                } else {
-                    determined.setMajor(determined.getMajor() + 1);
-                    determined.setMinor(0);
-                    determined.setPatch(0);
-                }
-                break;
-            default:
-                throw new IllegalArgumentException("Unhandled API change level: " + changeLevel);
->>>>>>> 71bbc9dc
         }
 
         if (preserveNewerVersion) {
