--- conflicted
+++ resolved
@@ -36,14 +36,11 @@
 
 import javax.annotation.Nullable;
 
-<<<<<<< HEAD
-=======
 import com.fasterxml.jackson.databind.node.ArrayNode;
 import com.fasterxml.jackson.databind.node.JsonNodeFactory;
 import com.fasterxml.jackson.databind.node.ObjectNode;
 import gnu.getopt.Getopt;
 import gnu.getopt.LongOpt;
->>>>>>> b10c89c7
 import org.eclipse.aether.DefaultRepositorySystemSession;
 import org.eclipse.aether.RepositoryException;
 import org.eclipse.aether.RepositorySystem;
@@ -63,16 +60,13 @@
 import org.revapi.base.FileArchive;
 import org.revapi.maven.utils.ArtifactResolver;
 import org.slf4j.LoggerFactory;
-
-import gnu.getopt.Getopt;
-import gnu.getopt.LongOpt;
 import pw.krejci.modules.maven.MavenBootstrap;
 import pw.krejci.modules.maven.ModuleSpecController;
 import pw.krejci.modules.maven.ProjectModule;
 
 /**
  * @author Lukas Krejci
- * 
+ *
  * @since 0.1
  */
 public final class Main {
@@ -240,13 +234,8 @@
             }
         }
 
-<<<<<<< HEAD
-        if ((oldArchivePaths == null && oldGavs == null) ||
-                (newArchivePaths == null && newGavs == null)) {
-=======
-        if (extensionGAVs == null || (oldArchivePaths == null && oldGavs == null)
+        if ((oldArchivePaths == null && oldGavs == null)
                 || (newArchivePaths == null && newGavs == null)) {
->>>>>>> b10c89c7
 
             usage(scriptFileName);
             System.exit(1);
@@ -333,17 +322,10 @@
 
                 for (Artifact ga : globalArtifacts) {
                     if (ga.getGroupId().equals(a.getGroupId()) && ga.getArtifactId().equals(a.getArtifactId())
-<<<<<<< HEAD
                             && !ga.getVersion().equals(a.getBaseVersion())) {
-                        LOG.warn("Detected version conflict in dependencies of extension " + currentModuleName +
-                                ". The extension depends on " + a + " while the CLI has " + ga + " on global" +
-                                " classpath. This will likely cause problems.");
-=======
-                            && !ga.getVersion().equals(a.getVersion())) {
                         LOG.warn("Detected version conflict in dependencies of extension " + currentModuleName
                                 + ". The extension depends on " + a + " while the CLI has " + ga + " on global"
                                 + " classpath. This will likely cause problems.");
->>>>>>> b10c89c7
                     }
                 }
 
