<?xml version="1.0" encoding="UTF-8"?>
<!--

    Copyright 2014-2018 Lukas Krejci
    and other contributors as indicated by the @author tags.

    Licensed under the Apache License, Version 2.0 (the "License");
    you may not use this file except in compliance with the License.
    You may obtain a copy of the License at

        http://www.apache.org/licenses/LICENSE-2.0

    Unless required by applicable law or agreed to in writing, software
    distributed under the License is distributed on an "AS IS" BASIS,
    WITHOUT WARRANTIES OR CONDITIONS OF ANY KIND, either express or implied.
    See the License for the specific language governing permissions and
    limitations under the License.

-->
<project xmlns="http://maven.apache.org/POM/4.0.0" xmlns:xsi="http://www.w3.org/2001/XMLSchema-instance" xsi:schemaLocation="http://maven.apache.org/POM/4.0.0 http://maven.apache.org/xsd/maven-4.0.0.xsd">
    <parent>
        <groupId>org.revapi</groupId>
        <artifactId>revapi-build</artifactId>
        <version>37-SNAPSHOT</version>
        <relativePath>../revapi-build</relativePath>
    </parent>
    <modelVersion>4.0.0</modelVersion>

    <name>Revapi Standalone</name>
    <description>
        Revapi CLI
    </description>
    <url>${web.url}/modules/${project.artifactId}</url>

    <artifactId>revapi-standalone</artifactId>
<<<<<<< HEAD
    <version>0.8.0-SNAPSHOT</version>

    <properties>
        <automatic.module.name>org.revapi.standalone</automatic.module.name>
        <version.org.revapi.revapi>0.10.0-SNAPSHOT</version.org.revapi.revapi>
=======
    <version>0.8.2-SNAPSHOT</version>

    <properties>
        <automatic.module.name>org.revapi.standalone</automatic.module.name>
        <version.org.revapi.revapi>0.10.1</version.org.revapi.revapi>
>>>>>>> cb7ce756
    </properties>

    <dependencies>
        <dependency>
            <groupId>org.revapi</groupId>
            <artifactId>revapi</artifactId>
	    <version>${version.org.revapi.revapi}</version>
        </dependency>

        <dependency>
            <groupId>org.revapi</groupId>
            <artifactId>revapi-basic-features</artifactId>
<<<<<<< HEAD
            <version>0.8.0-SNAPSHOT</version>
=======
            <version>0.7.3</version>
>>>>>>> cb7ce756
            <scope>runtime</scope>
        </dependency>

        <dependency>
            <groupId>org.revapi</groupId>
            <artifactId>revapi-maven-utils</artifactId>
            <version>0.9.0</version>
        </dependency>

        <dependency>
            <groupId>gnu.getopt</groupId>
            <artifactId>java-getopt</artifactId>
            <version>1.0.13</version>
        </dependency>

        <dependency>
            <groupId>org.jboss.modules</groupId>
            <artifactId>jboss-modules</artifactId>
            <version>1.6.1.Final</version>
        </dependency>

        <dependency>
            <groupId>pw.krejci</groupId>
            <artifactId>maven-repo-jboss-modules</artifactId>
            <version>0.1.0</version>
        </dependency>

        <dependency>
            <groupId>org.slf4j</groupId>
            <artifactId>jul-to-slf4j</artifactId>
            <version>1.7.5</version>
        </dependency>

        <dependency>
            <groupId>ch.qos.logback</groupId>
            <artifactId>logback-classic</artifactId>
        </dependency>
    </dependencies>

    <build>
        <resources>
            <resource>
                <directory>${project.basedir}/src/main/resources</directory>
                <filtering>true</filtering>
            </resource>
        </resources>

        <plugins>
            <plugin>
                <artifactId>maven-assembly-plugin</artifactId>
                <version>2.4</version>
                <configuration>
                    <descriptors>
                        <descriptor>src/main/assembly/distrib.xml</descriptor>
                    </descriptors>
                    <finalName>revapi-${project.version}</finalName>
                </configuration>
                <executions>
                    <execution>
                        <id>assemble</id>
                        <phase>package</phase>
                        <goals>
                            <goal>single</goal>
                        </goals>
                    </execution>
                </executions>
            </plugin>

            <plugin>
                <groupId>com.mycila</groupId>
                <artifactId>license-maven-plugin</artifactId>
                <configuration>
                    <excludes combine.children="append">
                        <exclude>**/library.versions</exclude>
                    </excludes>
                </configuration>
            </plugin>
        </plugins>
    </build>

    <distributionManagement>
        <site>
            <id>site</id>
            <url>${web.repo}</url>
        </site>
    </distributionManagement>

    <scm>
        <connection>scm:git:git://github.com/revapi/revapi.git</connection>
        <developerConnection>scm:git:ssh://git@github.com/revapi/revapi.git</developerConnection>
        <url>https://github.com/revapi/revapi</url>
        <tag>HEAD</tag>
    </scm>
</project><|MERGE_RESOLUTION|>--- conflicted
+++ resolved
@@ -33,36 +33,24 @@
     <url>${web.url}/modules/${project.artifactId}</url>
 
     <artifactId>revapi-standalone</artifactId>
-<<<<<<< HEAD
-    <version>0.8.0-SNAPSHOT</version>
+    <version>0.9.0-SNAPSHOT</version>
 
     <properties>
         <automatic.module.name>org.revapi.standalone</automatic.module.name>
-        <version.org.revapi.revapi>0.10.0-SNAPSHOT</version.org.revapi.revapi>
-=======
-    <version>0.8.2-SNAPSHOT</version>
-
-    <properties>
-        <automatic.module.name>org.revapi.standalone</automatic.module.name>
-        <version.org.revapi.revapi>0.10.1</version.org.revapi.revapi>
->>>>>>> cb7ce756
+        <version.org.revapi.revapi>0.11.0-SNAPSHOT</version.org.revapi.revapi>
     </properties>
 
     <dependencies>
         <dependency>
             <groupId>org.revapi</groupId>
             <artifactId>revapi</artifactId>
-	    <version>${version.org.revapi.revapi}</version>
+	        <version>${version.org.revapi.revapi}</version>
         </dependency>
 
         <dependency>
             <groupId>org.revapi</groupId>
             <artifactId>revapi-basic-features</artifactId>
-<<<<<<< HEAD
             <version>0.8.0-SNAPSHOT</version>
-=======
-            <version>0.7.3</version>
->>>>>>> cb7ce756
             <scope>runtime</scope>
         </dependency>
 
