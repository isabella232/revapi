<?xml version="1.0" encoding="UTF-8"?>
<!--

    Copyright 2014-2021 Lukas Krejci
    and other contributors as indicated by the @author tags.

    Licensed under the Apache License, Version 2.0 (the "License");
    you may not use this file except in compliance with the License.
    You may obtain a copy of the License at

        http://www.apache.org/licenses/LICENSE-2.0

    Unless required by applicable law or agreed to in writing, software
    distributed under the License is distributed on an "AS IS" BASIS,
    WITHOUT WARRANTIES OR CONDITIONS OF ANY KIND, either express or implied.
    See the License for the specific language governing permissions and
    limitations under the License.

-->
<project xmlns="http://maven.apache.org/POM/4.0.0" xmlns:xsi="http://www.w3.org/2001/XMLSchema-instance" xsi:schemaLocation="http://maven.apache.org/POM/4.0.0 http://maven.apache.org/xsd/maven-4.0.0.xsd">
    <modelVersion>4.0.0</modelVersion>
    <parent>
        <groupId>org.revapi</groupId>
        <artifactId>revapi-build</artifactId>
        <version>46-SNAPSHOT</version>
        <relativePath>../revapi-build</relativePath>
    </parent>
    <artifactId>revapi-standalone</artifactId>
    <version>0.11.6-SNAPSHOT</version>
    <name>CLI</name>
    <description>Revapi CLI</description>
    <url>https://revapi.org</url>
    <scm>
        <connection>scm:git:git://github.com/revapi/revapi.git</connection>
        <developerConnection>scm:git:ssh://git@github.com/revapi/revapi.git</developerConnection>
        <tag>HEAD</tag>
        <url>https://github.com/revapi/revapi</url>
    </scm>
    <distributionManagement>
        <site>
            <id>site</id>
            <url>https://revapi.org</url>
        </site>
    </distributionManagement>
    <properties>
        <automatic.module.name>org.revapi.standalone</automatic.module.name>
<<<<<<< HEAD
        <version.org.revapi.revapi>1.0-hubspot-SNAPSHOT</version.org.revapi.revapi>
=======
        <version.org.revapi.revapi>0.14.5-SNAPSHOT</version.org.revapi.revapi>
>>>>>>> b10c89c7
    </properties>
    <dependencies>
        <dependency>
            <groupId>gnu.getopt</groupId>
            <artifactId>java-getopt</artifactId>
            <version>1.0.13</version>
        </dependency>
        <dependency>
            <groupId>org.jboss.modules</groupId>
            <artifactId>jboss-modules</artifactId>
            <version>1.6.1.Final</version>
        </dependency>
        <dependency>
            <groupId>org.slf4j</groupId>
            <artifactId>jul-to-slf4j</artifactId>
            <version>1.7.5</version>
        </dependency>
        <dependency>
            <groupId>ch.qos.logback</groupId>
            <artifactId>logback-classic</artifactId>
        </dependency>
        <dependency>
            <groupId>pw.krejci</groupId>
            <artifactId>maven-repo-jboss-modules</artifactId>
            <version>0.2.0</version>
        </dependency>
        <dependency>
            <groupId>org.revapi</groupId>
            <artifactId>revapi</artifactId>
            <version>${version.org.revapi.revapi}</version>
        </dependency>
        <dependency>
            <groupId>org.revapi</groupId>
            <artifactId>revapi-basic-features</artifactId>
            <version>0.12.6-SNAPSHOT</version>
            <scope>runtime</scope>
        </dependency>
        <dependency>
            <groupId>org.revapi</groupId>
            <artifactId>revapi-maven-utils</artifactId>
            <version>0.10.7-SNAPSHOT</version>
        </dependency>
    </dependencies>
    <build>
        <resources>
            <resource>
                <filtering>true</filtering>
                <directory>${project.basedir}/src/main/resources</directory>
            </resource>
        </resources>
        <plugins>
            <plugin>
                <groupId>com.mycila</groupId>
                <artifactId>license-maven-plugin</artifactId>
                <configuration>
                    <excludes combine.children="append">
                        <exclude>**/library.versions</exclude>
                    </excludes>
                </configuration>
            </plugin>
            <plugin>
                <artifactId>maven-assembly-plugin</artifactId>
                <version>2.4</version>
                <executions>
                    <execution>
                        <id>assemble</id>
                        <phase>package</phase>
                        <goals>
                            <goal>single</goal>
                        </goals>
                    </execution>
                </executions>
                <configuration>
                    <descriptors>
                        <descriptor>src/main/assembly/distrib.xml</descriptor>
                    </descriptors>
                    <finalName>revapi-${project.version}</finalName>
                </configuration>
            </plugin>
            <plugin>
                <groupId>org.revapi</groupId>
                <artifactId>revapi-maven-plugin</artifactId>
                <configuration>
                    <promotedDependencies>
                        <dependency>
                            <groupId>org.revapi</groupId>
                            <artifactId>revapi</artifactId>
                        </dependency>
                    </promotedDependencies>
                    <analysisConfiguration>
                        <!--
                        Disable revapi.semver.ignore because it cannot handle multiple primary archives.
                        We'll start using revapi.versions once it is released.
                        -->
                        <revapi.semver.ignore combine.children="override">
                            <enabled>false</enabled>
                        </revapi.semver.ignore>
                    </analysisConfiguration>
                </configuration>
            </plugin>
        </plugins>
    </build>
    <profiles>
        <profile>
            <id>release-versions</id>
            <build>
                <plugins>
                    <plugin>
                        <groupId>org.codehaus.mojo</groupId>
                        <artifactId>versions-maven-plugin</artifactId>
                        <executions>
                            <execution>
                                <id>prepare-release</id>
                                <configuration>
                                    <properties combine.children="append">
                                        <property>
                                            <name>version.org.revapi.revapi</name>
                                            <preferReactor>false</preferReactor>
                                            <banSnapshots>true</banSnapshots>
                                        </property>
                                    </properties>
                                </configuration>
                            </execution>
                        </executions>
                    </plugin>
                </plugins>
            </build>
        </profile>
    </profiles>
</project><|MERGE_RESOLUTION|>--- conflicted
+++ resolved
@@ -44,11 +44,7 @@
     </distributionManagement>
     <properties>
         <automatic.module.name>org.revapi.standalone</automatic.module.name>
-<<<<<<< HEAD
         <version.org.revapi.revapi>1.0-hubspot-SNAPSHOT</version.org.revapi.revapi>
-=======
-        <version.org.revapi.revapi>0.14.5-SNAPSHOT</version.org.revapi.revapi>
->>>>>>> b10c89c7
     </properties>
     <dependencies>
         <dependency>
